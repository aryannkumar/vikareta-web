'use client';

import React, { useState } from 'react';
import Link from 'next/link';
import { motion, AnimatePresence } from 'framer-motion';
import { useRouter } from 'next/navigation';
import { AuthService } from '../../lib/api/auth';
import { Logo } from '../ui/logo';
import {
  Eye,
  EyeOff,
  Mail,
  Lock,
  User,
  Phone,
  ArrowRight,
  ArrowLeft,
  CheckCircle,
  Smartphone,
  Shield,
  Users,
  Heart,
  ShoppingBag,
  Clock,
  Star,
  AlertCircle,
  Loader2,
  XCircle,
  MapPin
} from 'lucide-react';

interface UserRegistrationData {
  // Required fields
  firstName: string;
  lastName: string;
  email: string;
  phone: string;
  password: string;
  confirmPassword: string;
  userType: 'buyer';
  
  // Optional fields
  address?: string;
  city?: string;
  state?: string;
  pinCode?: string;
  interests: string[];
  location?: string;
  
  // Agreement
  agreeToTerms: boolean;
  agreeToPrivacy: boolean;
}

const USER_INTERESTS = [
  { id: 'electronics', label: 'Electronics', icon: Smartphone },
  { id: 'fashion', label: 'Fashion & Apparel', icon: Heart },
  { id: 'home', label: 'Home & Living', icon: ShoppingBag },
  { id: 'health', label: 'Health & Beauty', icon: Star },
  { id: 'automotive', label: 'Automotive', icon: Clock },
  { id: 'sports', label: 'Sports & Fitness', icon: Users },
];

export default function UserFunnel() {
  const router = useRouter();
  const [step, setStep] = useState(1);
  const [showPassword, setShowPassword] = useState(false);
  const [showConfirmPassword, setShowConfirmPassword] = useState(false);
  const [isLoading, setIsLoading] = useState(false);
  const [errors, setErrors] = useState<Record<string, string>>({});
  
  const [registrationData, setRegistrationData] = useState<UserRegistrationData>({
    firstName: '',
    lastName: '',
    email: '',
    phone: '',
    password: '',
    confirmPassword: '',
    userType: 'buyer',
    interests: [],
    location: '',
    agreeToTerms: false,
    agreeToPrivacy: false
  });

  const [acceptTerms, setAcceptTerms] = useState(false);
  const [marketingConsent, setMarketingConsent] = useState(false);
  const [submitError, setSubmitError] = useState('');

  const handleInputChange = (field: keyof UserRegistrationData, value: string | string[] | boolean) => {
    setRegistrationData(prev => ({
      ...prev,
      [field]: value
    }));
    
    // Clear error when user starts typing
    if (errors[field]) {
      setErrors(prev => ({
        ...prev,
        [field]: ''
      }));
    }
  };

  const toggleInterest = (interestId: string) => {
    setRegistrationData(prev => ({
      ...prev,
      interests: prev.interests.includes(interestId)
        ? prev.interests.filter(id => id !== interestId)
        : [...prev.interests, interestId]
    }));
  };

  const validateStep = (currentStep: number): boolean => {
    const newErrors: Record<string, string> = {};

    switch (currentStep) {
      case 1:
        if (!registrationData.firstName.trim()) {
          newErrors.firstName = 'First name is required';
        }
        if (!registrationData.lastName.trim()) {
          newErrors.lastName = 'Last name is required';
        }
        if (!registrationData.email.trim()) {
          newErrors.email = 'Email is required';
        } else if (!/\S+@\S+\.\S+/.test(registrationData.email)) {
          newErrors.email = 'Please enter a valid email address (e.g., name@example.com)';
        }
        if (!registrationData.phone.trim()) {
          newErrors.phone = 'Phone number is required';
        } else if (!/^[0-9+\-() ]{7,20}$/.test(registrationData.phone)) {
          newErrors.phone = 'Please enter a valid phone number (e.g., +91 9876543210)';
        }
        if (!registrationData.password) {
          newErrors.password = 'Please create a secure password for your account';
        } else if (!/^(?=.*[a-z])(?=.*[A-Z])(?=.*\d).{8,}$/.test(registrationData.password)) {
          newErrors.password = 'Password must be at least 8 characters with uppercase, lowercase, and a number';
        }
        if (registrationData.password !== registrationData.confirmPassword) {
          newErrors.confirmPassword = 'Passwords do not match. Please check and try again';
        }
        break;
        
      case 2:
        // Optional address validation - no required fields
        break;
        
      case 3:
        if (!registrationData.agreeToTerms || !registrationData.agreeToPrivacy) {
          newErrors.agreeToTerms = 'You must agree to both the Terms of Service and Privacy Policy';
        }
        break;
    }

    setErrors(newErrors);
    return Object.keys(newErrors).length === 0;
  };

  const nextStep = () => {
    if (validateStep(step)) {
      setStep(prev => Math.min(prev + 1, 3));
    }
  };

  const prevStep = () => {
    setStep(prev => Math.max(prev - 1, 1));
  };

  const handleSubmit = async () => {
    if (!validateStep(3)) return;
    
    setIsLoading(true);
    setSubmitError('');
    
    try {
      const response = await fetch('/api/auth/register', {
        method: 'POST',
        headers: { 'Content-Type': 'application/json' },
        body: JSON.stringify({
          email: registrationData.email,
          password: registrationData.password,
          firstName: registrationData.firstName,
          lastName: registrationData.lastName,
          userType: 'buyer',
          address: registrationData.address,
          city: registrationData.city,
          state: registrationData.state,
          postalCode: registrationData.pinCode,
          location: registrationData.location
        })
      });

      // Use the AuthService to register
      await AuthService.register(submitData);

      setStep(4); // Success step
      setTimeout(() => {
        router.push('/onboarding?type=user');
      }, 1500);
    } catch (error) {
      console.error('Registration failed:', error);
      setSubmitError(error instanceof Error ? error.message : 'Registration failed. Please check your connection and try again.');
    } finally {
      setIsLoading(false);
    }
  };

  const getPasswordStrength = (password: string) => {
    let strength = 0;
    let feedback = [];

    if (password.length >= 8) strength++;
    else feedback.push('At least 8 characters');

    if (/[a-z]/.test(password)) strength++;
    else feedback.push('Lowercase letter');

    if (/[A-Z]/.test(password)) strength++;
    else feedback.push('Uppercase letter');

    if (/\d/.test(password)) strength++;
    else feedback.push('Number');

    if (/[!@#$%^&*(),.?":{}|<>]/.test(password)) strength++;
    else feedback.push('Special character');

    return { strength, feedback };
  };

  const getStrengthColor = (strength: number) => {
    if (strength <= 1) return 'bg-red-500';
    if (strength <= 2) return 'bg-orange-500';
    if (strength <= 3) return 'bg-yellow-500';
    if (strength <= 4) return 'bg-blue-500';
    return 'bg-green-500';
  };

  const getStrengthText = (strength: number) => {
    if (strength <= 1) return 'Weak';
    if (strength <= 2) return 'Fair';
    if (strength <= 3) return 'Good';
    if (strength <= 4) return 'Strong';
    return 'Very Strong';
  };

  const stepVariants = {
    hidden: { opacity: 0, x: 50 },
    visible: { opacity: 1, x: 0 },
    exit: { opacity: 0, x: -50 }
  };

  const renderStep = () => {
    switch (step) {
      case 1:
        return (
          <motion.div
            key="step1"
            variants={stepVariants}
            initial="hidden"
            animate="visible"
            exit="exit"
            className="space-y-6"
          >
            <div className="text-center space-y-2">
              <h2 className="text-2xl font-bold text-gray-900">Account Setup</h2>
              <p className="text-gray-600">Create your account with basic information</p>
            </div>

            <div className="space-y-4">
              <div className="grid grid-cols-2 gap-4">
                <motion.div
                  initial={{ opacity: 0, y: 20 }}
                  animate={{ opacity: 1, y: 0 }}
                  transition={{ duration: 0.3 }}
                >
                  <label className="block text-sm font-medium text-gray-700 mb-2">
                    First Name *
                  </label>
                  <div className="relative group">
                    <motion.div
                      className="absolute left-4 top-1/2 transform -translate-y-1/2 text-gray-400 h-5 w-5 transition-colors group-focus-within:text-orange-500"
                      whileHover={{ scale: 1.1 }}
                      transition={{ duration: 0.2 }}
                    >
                      <User className="h-5 w-5" />
                    </motion.div>
                    <motion.input
                      type="text"
                      value={registrationData.firstName}
                      onChange={(e) => handleInputChange('firstName', e.target.value)}
                      className={`w-full pl-12 pr-4 py-4 border-2 rounded-xl focus:outline-none focus:ring-2 focus:ring-orange-500 focus:border-transparent bg-white/80 backdrop-blur-sm text-gray-800 placeholder-gray-500 transition-all duration-300 text-base shadow-sm hover:shadow-md ${
                        errors.firstName ? 'border-red-500 bg-red-50/50 shake' : 'border-gray-200 hover:border-orange-300 focus:border-orange-500'
                      }`}
                      placeholder="First name"
                      whileFocus={{ scale: 1.01 }}
                      transition={{ duration: 0.2 }}
                    />
                    {registrationData.firstName && !errors.firstName && (
                      <motion.div
                        className="absolute right-4 top-1/2 transform -translate-y-1/2 text-green-500"
                        initial={{ scale: 0, opacity: 0 }}
                        animate={{ scale: 1, opacity: 1 }}
                        transition={{ duration: 0.3 }}
                      >
                        <CheckCircle className="h-5 w-5" />
                      </motion.div>
                    )}
                  </div>
                  {errors.firstName && (
                    <motion.p
                      className="mt-2 text-sm text-red-600 flex items-center gap-2 bg-red-50 px-3 py-2 rounded-lg"
                      initial={{ opacity: 0, y: -10, scale: 0.95 }}
                      animate={{ opacity: 1, y: 0, scale: 1 }}
                      transition={{ duration: 0.3 }}
                    >
                      <AlertCircle className="h-4 w-4 flex-shrink-0" />
                      {errors.firstName}
                    </motion.p>
                  )}
                </motion.div>

                <motion.div
                  initial={{ opacity: 0, y: 20 }}
                  animate={{ opacity: 1, y: 0 }}
                  transition={{ duration: 0.3, delay: 0.1 }}
                >
                  <label className="block text-sm font-medium text-gray-700 mb-2">
                    Last Name *
                  </label>
                  <div className="relative group">
                    <motion.div
                      className="absolute left-4 top-1/2 transform -translate-y-1/2 text-gray-400 h-5 w-5 transition-colors group-focus-within:text-orange-500"
                      whileHover={{ scale: 1.1 }}
                      transition={{ duration: 0.2 }}
                    >
                      <User className="h-5 w-5" />
                    </motion.div>
                    <motion.input
                      type="text"
                      value={registrationData.lastName}
                      onChange={(e) => handleInputChange('lastName', e.target.value)}
                      className={`w-full pl-12 pr-4 py-4 border-2 rounded-xl focus:outline-none focus:ring-2 focus:ring-orange-500 focus:border-transparent bg-white/80 backdrop-blur-sm text-gray-800 placeholder-gray-500 transition-all duration-300 text-base shadow-sm hover:shadow-md ${
                        errors.lastName ? 'border-red-500 bg-red-50/50 shake' : 'border-gray-200 hover:border-orange-300 focus:border-orange-500'
                      }`}
                      placeholder="Last name"
                      whileFocus={{ scale: 1.01 }}
                      transition={{ duration: 0.2 }}
                    />
                    {registrationData.lastName && !errors.lastName && (
                      <motion.div
                        className="absolute right-4 top-1/2 transform -translate-y-1/2 text-green-500"
                        initial={{ scale: 0, opacity: 0 }}
                        animate={{ scale: 1, opacity: 1 }}
                        transition={{ duration: 0.3 }}
                      >
                        <CheckCircle className="h-5 w-5" />
                      </motion.div>
                    )}
                  </div>
                  {errors.lastName && (
                    <motion.p
                      className="mt-2 text-sm text-red-600 flex items-center gap-2 bg-red-50 px-3 py-2 rounded-lg"
                      initial={{ opacity: 0, y: -10, scale: 0.95 }}
                      animate={{ opacity: 1, y: 0, scale: 1 }}
                      transition={{ duration: 0.3 }}
                    >
                      <AlertCircle className="h-4 w-4 flex-shrink-0" />
                      {errors.lastName}
                    </motion.p>
                  )}
                </motion.div>
              </div>

              <motion.div
                initial={{ opacity: 0, y: 20 }}
                animate={{ opacity: 1, y: 0 }}
                transition={{ duration: 0.3, delay: 0.2 }}
              >
                <label className="block text-sm font-medium text-gray-700 mb-2">
                  Email Address *
                </label>
                <div className="relative group">
                  <motion.div
                    className="absolute left-4 top-1/2 transform -translate-y-1/2 text-gray-400 h-5 w-5 transition-colors group-focus-within:text-orange-500"
                    whileHover={{ scale: 1.1 }}
                    transition={{ duration: 0.2 }}
                  >
                    <Mail className="h-5 w-5" />
                  </motion.div>
                  <motion.input
                    type="email"
                    value={registrationData.email}
                    onChange={(e) => handleInputChange('email', e.target.value)}
                    className={`w-full pl-12 pr-4 py-4 border-2 rounded-xl focus:outline-none focus:ring-2 focus:ring-orange-500 focus:border-transparent bg-white/80 backdrop-blur-sm text-gray-800 placeholder-gray-500 transition-all duration-300 text-base shadow-sm hover:shadow-md ${
                      errors.email ? 'border-red-500 bg-red-50/50 shake' : 'border-gray-200 hover:border-orange-300 focus:border-orange-500'
                    }`}
                    placeholder="Enter your email"
                    whileFocus={{ scale: 1.01 }}
                    transition={{ duration: 0.2 }}
                  />
                  {registrationData.email && !errors.email && (
                    <motion.div
                      className="absolute right-4 top-1/2 transform -translate-y-1/2 text-green-500"
                      initial={{ scale: 0, opacity: 0 }}
                      animate={{ scale: 1, opacity: 1 }}
                      transition={{ duration: 0.3 }}
                    >
                      <CheckCircle className="h-5 w-5" />
                    </motion.div>
                  )}
                </div>
                {errors.email && (
                  <motion.p
                    className="mt-2 text-sm text-red-600 flex items-center gap-2 bg-red-50 px-3 py-2 rounded-lg"
                    initial={{ opacity: 0, y: -10, scale: 0.95 }}
                    animate={{ opacity: 1, y: 0, scale: 1 }}
                    transition={{ duration: 0.3 }}
                  >
                    <AlertCircle className="h-4 w-4 flex-shrink-0" />
                    {errors.email}
                  </motion.p>
                )}
              </motion.div>
            </div>

            <button
              onClick={nextStep}
              className="w-full bg-orange-600 text-white py-3 rounded-lg font-medium hover:bg-orange-700 flex items-center justify-center gap-2 transition-colors"
            >
              Continue
              <ArrowRight className="w-4 h-4" />
            </button>
          </motion.div>
        );

      case 2:
        return (
          <motion.div
            key="step2"
            variants={stepVariants}
            initial="hidden"
            animate="visible"
            exit="exit"
            className="space-y-6"
          >
            <div className="text-center space-y-2">
              <h2 className="text-2xl font-bold text-gray-900">Secure Your Account</h2>
              <p className="text-gray-600">Add your phone and create a strong password</p>
            </div>

            <div className="space-y-4">
              <motion.div
                initial={{ opacity: 0, y: 20 }}
                animate={{ opacity: 1, y: 0 }}
                transition={{ duration: 0.3 }}
              >
                <label className="block text-sm font-medium text-gray-700 mb-2">
                  Phone Number *
                </label>
                <div className="relative group">
                  <motion.div
                    className="absolute left-4 top-1/2 transform -translate-y-1/2 text-gray-400 h-5 w-5 transition-colors group-focus-within:text-orange-500"
                    whileHover={{ scale: 1.1 }}
                    transition={{ duration: 0.2 }}
                  >
                    <Phone className="h-5 w-5" />
                  </motion.div>
                  <motion.input
                    type="tel"
                    value={registrationData.phone}
                    onChange={(e) => handleInputChange('phone', e.target.value)}
                    className={`w-full pl-12 pr-4 py-4 border-2 rounded-xl focus:outline-none focus:ring-2 focus:ring-orange-500 focus:border-transparent bg-white/80 backdrop-blur-sm text-gray-800 placeholder-gray-500 transition-all duration-300 text-base shadow-sm hover:shadow-md ${
                      errors.phone ? 'border-red-500 bg-red-50/50 shake' : 'border-gray-200 hover:border-orange-300 focus:border-orange-500'
                    }`}
                    placeholder="+91 Enter phone number"
                    whileFocus={{ scale: 1.01 }}
                    transition={{ duration: 0.2 }}
                  />
                  {registrationData.phone && !errors.phone && (
                    <motion.div
                      className="absolute right-4 top-1/2 transform -translate-y-1/2 text-green-500"
                      initial={{ scale: 0, opacity: 0 }}
                      animate={{ scale: 1, opacity: 1 }}
                      transition={{ duration: 0.3 }}
                    >
                      <CheckCircle className="h-5 w-5" />
                    </motion.div>
                  )}
                </div>
                {errors.phone && (
                  <motion.p
                    className="mt-2 text-sm text-red-600 flex items-center gap-2 bg-red-50 px-3 py-2 rounded-lg"
                    initial={{ opacity: 0, y: -10, scale: 0.95 }}
                    animate={{ opacity: 1, y: 0, scale: 1 }}
                    transition={{ duration: 0.3 }}
                  >
                    <AlertCircle className="h-4 w-4 flex-shrink-0" />
                    {errors.phone}
                  </motion.p>
                )}
              </motion.div>

              <motion.div
                initial={{ opacity: 0, y: 20 }}
                animate={{ opacity: 1, y: 0 }}
                transition={{ duration: 0.3, delay: 0.1 }}
              >
                <label className="block text-sm font-medium text-gray-700 mb-2">
                  Password *
                </label>
                <div className="relative group">
                  <motion.div
                    className="absolute left-4 top-1/2 transform -translate-y-1/2 text-gray-400 h-5 w-5 transition-colors group-focus-within:text-orange-500"
                    whileHover={{ scale: 1.1 }}
                    transition={{ duration: 0.2 }}
                  >
                    <Lock className="h-5 w-5" />
                  </motion.div>
                  <motion.input
                    type={showPassword ? 'text' : 'password'}
                    value={registrationData.password}
                    onChange={(e) => handleInputChange('password', e.target.value)}
                    className={`w-full pl-12 pr-14 py-4 border-2 rounded-xl focus:outline-none focus:ring-2 focus:ring-orange-500 focus:border-transparent bg-white/80 backdrop-blur-sm text-gray-800 placeholder-gray-500 transition-all duration-300 text-base shadow-sm hover:shadow-md ${
                      errors.password ? 'border-red-500 bg-red-50/50 shake' : 'border-gray-200 hover:border-orange-300 focus:border-orange-500'
                    }`}
                    placeholder="Create a secure password"
                    whileFocus={{ scale: 1.01 }}
                    transition={{ duration: 0.2 }}
                  />
                  <motion.button
                    type="button"
                    onClick={() => setShowPassword(!showPassword)}
                    className="absolute right-4 top-1/2 transform -translate-y-1/2 text-gray-400 hover:text-orange-600 transition-colors disabled:opacity-50"
                    disabled={isLoading}
                    whileHover={{ scale: 1.1 }}
                    whileTap={{ scale: 0.9 }}
                    transition={{ duration: 0.2 }}
                  >
                    {showPassword ? <EyeOff className="h-5 w-5" /> : <Eye className="h-5 w-5" />}
                  </motion.button>
                </div>

                {/* Password Strength Indicator */}
                {registrationData.password && (
                  <motion.div
                    initial={{ opacity: 0, height: 0, y: -10 }}
                    animate={{ opacity: 1, height: 'auto', y: 0 }}
                    exit={{ opacity: 0, height: 0, y: -10 }}
                    className="mt-4 space-y-3 bg-gray-50 p-4 rounded-xl border border-gray-100"
                    transition={{ duration: 0.3 }}
                  >
                    <div className="flex items-center justify-between">
                      <span className="text-sm font-medium text-gray-700">Password strength:</span>
                      <motion.span
                        className={`text-sm font-semibold ${
                          registrationData.password.length >= 8 &&
                          /[A-Z]/.test(registrationData.password) &&
                          /[a-z]/.test(registrationData.password) &&
                          /\d/.test(registrationData.password)
                            ? 'text-green-600'
                            : registrationData.password.length >= 6
                            ? 'text-yellow-600'
                            : 'text-red-600'
                        }`}
                        initial={{ scale: 0.8, opacity: 0 }}
                        animate={{ scale: 1, opacity: 1 }}
                        transition={{ duration: 0.2 }}
                      >
                        {registrationData.password.length >= 8 &&
                         /[A-Z]/.test(registrationData.password) &&
                         /[a-z]/.test(registrationData.password) &&
                         /\d/.test(registrationData.password)
                          ? 'Strong'
                          : registrationData.password.length >= 6
                          ? 'Medium'
                          : 'Weak'}
                      </motion.span>
                    </div>
                    <div className="w-full bg-gray-200 rounded-full h-3 overflow-hidden">
                      <motion.div
                        className={`h-3 rounded-full ${
                          registrationData.password.length >= 8 &&
                          /[A-Z]/.test(registrationData.password) &&
                          /[a-z]/.test(registrationData.password) &&
                          /\d/.test(registrationData.password)
                            ? 'bg-green-500'
                            : registrationData.password.length >= 6
                            ? 'bg-yellow-500'
                            : 'bg-red-500'
                        }`}
                        initial={{ width: 0 }}
                        animate={{
                          width: `${
                            registrationData.password.length >= 8 &&
                            /[A-Z]/.test(registrationData.password) &&
                            /[a-z]/.test(registrationData.password) &&
                            /\d/.test(registrationData.password)
                              ? 100
                              : registrationData.password.length >= 6
                              ? 60
                              : 30
                          }%`
                        }}
                        transition={{ duration: 0.5, ease: 'easeOut' }}
                      />
                    </div>
                    <div className="grid grid-cols-2 gap-2 text-xs">
                      {[
                        { label: '8+ chars', check: registrationData.password.length >= 8 },
                        { label: 'Uppercase', check: /[A-Z]/.test(registrationData.password) },
                        { label: 'Lowercase', check: /[a-z]/.test(registrationData.password) },
                        { label: 'Number', check: /\d/.test(registrationData.password) }
                      ].map((item, index) => (
                        <motion.div
                          key={item.label}
                          className={`flex items-center ${item.check ? 'text-green-600' : 'text-gray-400'}`}
                          initial={{ opacity: 0, x: -10 }}
                          animate={{ opacity: 1, x: 0 }}
                          transition={{ duration: 0.3, delay: index * 0.1 }}
                        >
                          <motion.div
                            animate={{ rotate: item.check ? 0 : 0 }}
                            transition={{ duration: 0.2 }}
                          >
                            <CheckCircle className="w-3 h-3 mr-2 flex-shrink-0" />
                          </motion.div>
                          {item.label}
                        </motion.div>
                      ))}
                    </div>
                  </motion.div>
                )}

                {errors.password && (
                  <motion.p
                    className="mt-2 text-sm text-red-600 flex items-center gap-2 bg-red-50 px-3 py-2 rounded-lg"
                    initial={{ opacity: 0, y: -10, scale: 0.95 }}
                    animate={{ opacity: 1, y: 0, scale: 1 }}
                    transition={{ duration: 0.3 }}
                  >
                    <AlertCircle className="h-4 w-4 flex-shrink-0" />
                    {errors.password}
                  </motion.p>
                )}
              </motion.div>

              <motion.div
                initial={{ opacity: 0, y: 20 }}
                animate={{ opacity: 1, y: 0 }}
                transition={{ duration: 0.3, delay: 0.2 }}
              >
                <label className="block text-sm font-medium text-gray-700 mb-2">
                  Confirm Password *
                </label>
                <div className="relative group">
                  <motion.div
                    className="absolute left-4 top-1/2 transform -translate-y-1/2 text-gray-400 h-5 w-5 transition-colors group-focus-within:text-orange-500"
                    whileHover={{ scale: 1.1 }}
                    transition={{ duration: 0.2 }}
                  >
                    <Lock className="h-5 w-5" />
                  </motion.div>
                  <motion.input
                    type={showConfirmPassword ? 'text' : 'password'}
                    value={registrationData.confirmPassword}
                    onChange={(e) => handleInputChange('confirmPassword', e.target.value)}
                    className={`w-full pl-12 pr-14 py-4 border-2 rounded-xl focus:outline-none focus:ring-2 focus:ring-orange-500 focus:border-transparent bg-white/80 backdrop-blur-sm text-gray-800 placeholder-gray-500 transition-all duration-300 text-base shadow-sm hover:shadow-md ${
                      errors.confirmPassword ? 'border-red-500 bg-red-50/50 shake' : 'border-gray-200 hover:border-orange-300 focus:border-orange-500'
                    }`}
                    placeholder="Confirm your password"
                    whileFocus={{ scale: 1.01 }}
                    transition={{ duration: 0.2 }}
                  />
                  <motion.button
                    type="button"
                    onClick={() => setShowConfirmPassword(!showConfirmPassword)}
                    className="absolute right-4 top-1/2 transform -translate-y-1/2 text-gray-400 hover:text-orange-600 transition-colors disabled:opacity-50"
                    disabled={isLoading}
                    whileHover={{ scale: 1.1 }}
                    whileTap={{ scale: 0.9 }}
                    transition={{ duration: 0.2 }}
                  >
                    {showConfirmPassword ? <EyeOff className="h-5 w-5" /> : <Eye className="h-5 w-5" />}
                  </motion.button>
                  {registrationData.confirmPassword &&
                   registrationData.password === registrationData.confirmPassword &&
                   !errors.confirmPassword && (
                    <motion.div
                      className="absolute right-12 top-1/2 transform -translate-y-1/2 text-green-500"
                      initial={{ scale: 0, opacity: 0 }}
                      animate={{ scale: 1, opacity: 1 }}
                      transition={{ duration: 0.3 }}
                    >
                      <CheckCircle className="h-5 w-5" />
                    </motion.div>
                  )}
                </div>
                {errors.confirmPassword && (
                  <motion.p
                    className="mt-2 text-sm text-red-600 flex items-center gap-2 bg-red-50 px-3 py-2 rounded-lg"
                    initial={{ opacity: 0, y: -10, scale: 0.95 }}
                    animate={{ opacity: 1, y: 0, scale: 1 }}
                    transition={{ duration: 0.3 }}
                  >
                    <AlertCircle className="h-4 w-4 flex-shrink-0" />
                    {errors.confirmPassword}
                  </motion.p>
                )}
              </motion.div>
            </div>

            <motion.div
              className="flex gap-4"
              initial={{ opacity: 0, y: 20 }}
              animate={{ opacity: 1, y: 0 }}
              transition={{ duration: 0.3, delay: 0.3 }}
            >
              <motion.button
                onClick={prevStep}
                className="flex-1 border-2 border-gray-300 text-gray-700 py-4 px-6 rounded-xl font-semibold hover:bg-gray-50 hover:border-gray-400 flex items-center justify-center gap-3 transition-all duration-300 text-base shadow-sm hover:shadow-md"
                whileHover={{ scale: 1.02, y: -1 }}
                whileTap={{ scale: 0.98 }}
                initial={{ opacity: 0, x: -20 }}
                animate={{ opacity: 1, x: 0 }}
                transition={{ duration: 0.3, delay: 0.4 }}
              >
                <ArrowLeft className="w-5 h-5" />
                Back
              </motion.button>
              <motion.button
                onClick={nextStep}
                className="flex-1 bg-gradient-to-r from-orange-500 to-amber-500 text-white py-4 px-6 rounded-xl font-semibold shadow-lg hover:shadow-xl transition-all duration-300 hover:from-orange-600 hover:to-amber-600 flex items-center justify-center gap-3 text-base relative overflow-hidden group"
                whileHover={{ scale: 1.02, y: -1 }}
                whileTap={{ scale: 0.98 }}
                initial={{ opacity: 0, x: 20 }}
                animate={{ opacity: 1, x: 0 }}
                transition={{ duration: 0.3, delay: 0.5 }}
              >
                <motion.div
                  className="absolute inset-0 bg-gradient-to-r from-amber-400 to-orange-400 opacity-0 group-hover:opacity-20 transition-opacity duration-300"
                  initial={{ x: '-100%' }}
                  whileHover={{ x: '100%' }}
                  transition={{ duration: 0.6 }}
                />
                Continue
                <ArrowRight className="w-5 h-5" />
              </motion.button>
            </motion.div>
          </motion.div>
        );

      case 3:
        return (
          <motion.div
            key="step3"
            variants={stepVariants}
            initial="hidden"
            animate="visible"
            exit="exit"
            className="text-center space-y-6"
          >
            <div className="text-center space-y-2">
<<<<<<< HEAD
              <h2 className="text-2xl font-bold text-gray-900">Preferences</h2>
              <p className="text-gray-600">Tell us about your interests and location</p>
=======
              <h2 className="text-2xl font-bold text-gray-900">Address Information</h2>
              <p className="text-gray-600">Help us serve you better with delivery preferences</p>
>>>>>>> 2c67d2bc
            </div>

            <div className="space-y-4">
              <div>
                <label className="block text-sm font-medium text-gray-700 mb-2">
                  Full Address (Optional)
                </label>
                <div className="relative">
                  <MapPin className="absolute left-3 top-3 text-gray-400 w-5 h-5" />
                  <textarea
                    value={registrationData.address || ''}
                    onChange={(e) => handleInputChange('address', e.target.value)}
                    className="w-full pl-10 pr-4 py-3 border border-gray-300 rounded-lg focus:ring-2 focus:ring-orange-500 focus:border-transparent bg-white text-gray-900 placeholder-gray-500 shadow-sm resize-none"
                    placeholder="Enter your complete address"
                    rows={3}
                  />
                </div>
              </div>

              <div className="grid grid-cols-2 gap-4">
                <div>
                  <label className="block text-sm font-medium text-gray-700 mb-2">
                    City (Optional)
                  </label>
                  <input
                    type="text"
                    value={registrationData.city || ''}
                    onChange={(e) => handleInputChange('city', e.target.value)}
                    className="w-full px-4 py-3 border border-gray-300 rounded-lg focus:ring-2 focus:ring-orange-500 focus:border-transparent bg-white text-gray-900 placeholder-gray-500 shadow-sm"
                    placeholder="Your city"
                  />
                </div>

                <div>
                  <label className="block text-sm font-medium text-gray-700 mb-2">
                    State (Optional)
                  </label>
                  <input
                    type="text"
                    value={registrationData.state || ''}
                    onChange={(e) => handleInputChange('state', e.target.value)}
                    className="w-full px-4 py-3 border border-gray-300 rounded-lg focus:ring-2 focus:ring-orange-500 focus:border-transparent bg-white text-gray-900 placeholder-gray-500 shadow-sm"
                    placeholder="Your state"
                  />
                </div>
              </div>
            </div>

            <div className="flex gap-3">
              <button
                onClick={prevStep}
                className="flex-1 border border-gray-300 text-gray-700 py-3 rounded-lg font-medium hover:bg-gray-50 flex items-center justify-center gap-2 transition-colors"
              >
                <ArrowLeft className="w-4 h-4" />
                Back
              </button>
              <button
                onClick={nextStep}
                className="flex-1 bg-orange-600 text-white py-3 rounded-lg font-medium hover:bg-orange-700 flex items-center justify-center gap-2 transition-colors"
              >
                Continue
                <ArrowRight className="w-4 h-4" />
              </button>
            </div>
          </motion.div>
        );

<<<<<<< HEAD
      case 3:
        return (
          <motion.div
            key="step3"
            variants={stepVariants}
            initial="hidden"
            animate="visible"
            exit="exit"
            className="space-y-6"
          >
            <div className="text-center space-y-2">
              <h2 className="text-2xl font-bold text-gray-900">Terms & Conditions</h2>
              <p className="text-gray-600">Please review and accept our terms to continue</p>
            </div>

            <div className="space-y-6">
              <div className="bg-gray-50 p-6 rounded-lg border">
                <div className="space-y-4">
                  <div className="flex items-start space-x-3">
                    <input
                      type="checkbox"
                      id="agreeToTermsAndPrivacy"
                      checked={registrationData.agreeToTerms && registrationData.agreeToPrivacy}
                      onChange={(e) => {
                        const checked = e.target.checked;
                        handleInputChange('agreeToTerms', checked);
                        handleInputChange('agreeToPrivacy', checked);
                      }}
                      className="mt-1 h-4 w-4 text-orange-600 border-gray-300 rounded focus:ring-orange-500"
                    />
                    <label htmlFor="agreeToTermsAndPrivacy" className="text-sm text-gray-700">
                      I agree to the{' '}
                      <Link href="/terms" className="text-orange-600 hover:text-orange-700 font-medium">
                        Terms of Service
                      </Link>{' '}
                      and{' '}
                      <Link href="/privacy" className="text-orange-600 hover:text-orange-700 font-medium">
                        Privacy Policy
                      </Link>
                    </label>
                  </div>
                  {(errors.agreeToTerms || errors.agreeToPrivacy) && (
                    <p className="text-sm text-red-600 flex items-center gap-1 ml-7">
                      <AlertCircle className="w-4 h-4" />
                      {errors.agreeToTerms || errors.agreeToPrivacy}
                    </p>
                  )}

                  <div className="flex items-start space-x-3">
                    <input
                      type="checkbox"
                      id="marketingConsent"
                      checked={marketingConsent}
                      onChange={(e) => setMarketingConsent(e.target.checked)}
                      className="mt-1 h-4 w-4 text-orange-600 border-gray-300 rounded focus:ring-orange-500"
                    />
                    <label htmlFor="marketingConsent" className="text-sm text-gray-600">
                      I would like to receive marketing emails about new products and offers (optional)
                    </label>
                  </div>
                </div>
              </div>

              <div className="bg-green-50 p-4 rounded-lg border border-green-200">
                <div className="flex items-center gap-2 mb-2">
                  <CheckCircle className="w-4 h-4 text-green-600" />
                  <span className="text-sm font-medium text-green-800">Ready to Register</span>
                </div>
                <p className="text-xs text-green-700">
                  Your account will be created and you'll be taken to the onboarding process.
                </p>
=======
              <div>
                <label className="block text-sm font-medium text-gray-700 mb-2">
                  PIN Code (Optional)
                </label>
                <input
                  type="text"
                  value={registrationData.pinCode || ''}
                  onChange={(e) => handleInputChange('pinCode', e.target.value)}
                  className="w-full px-4 py-3 border border-gray-300 rounded-lg focus:ring-2 focus:ring-orange-500 focus:border-transparent bg-white text-gray-900 placeholder-gray-500 shadow-sm"
                  placeholder="6-digit PIN code"
                  maxLength={6}
                />
>>>>>>> 2c67d2bc
              </div>
            </div>

            <div className="flex gap-3">
              <button
                onClick={prevStep}
                className="flex-1 border border-gray-300 text-gray-700 py-3 rounded-lg font-medium hover:bg-gray-50 flex items-center justify-center gap-2 transition-colors"
              >
                <ArrowLeft className="w-4 h-4" />
                Back
              </button>
              <button
                onClick={nextStep}
                className="flex-1 bg-orange-600 text-white py-3 rounded-lg font-medium hover:bg-orange-700 flex items-center justify-center gap-2 transition-colors"
              >
                Continue
                <ArrowRight className="w-4 h-4" />
              </button>
            </div>
          </motion.div>
        );

      case 4:
        return (
          <motion.div
            key="step4"
            variants={stepVariants}
            initial="hidden"
            animate="visible"
            exit="exit"
            className="space-y-6"
          >
            <div className="text-center space-y-2">
              <h2 className="text-2xl font-bold text-gray-900">Review & Complete</h2>
              <p className="text-gray-600">Please review your information and accept our terms</p>
            </div>

            <div className="bg-gray-50 rounded-lg p-6 space-y-4">
              <div className="flex justify-between items-center">
                <span className="text-gray-600">Name:</span>
                <span className="font-medium">{registrationData.firstName} {registrationData.lastName}</span>
              </div>
              <div className="flex justify-between items-center">
                <span className="text-gray-600">Email:</span>
                <span className="font-medium">{registrationData.email}</span>
              </div>
              <div className="flex justify-between items-center">
                <span className="text-gray-600">Phone:</span>
                <span className="font-medium">{registrationData.phone}</span>
              </div>
              {registrationData.address && (
                <div className="flex justify-between items-start">
                  <span className="text-gray-600">Address:</span>
                  <span className="font-medium text-right max-w-xs">{registrationData.address}</span>
                </div>
              )}
            </div>

            <div className="space-y-3">
              <div className="flex items-start gap-3">
                <input
                  type="checkbox"
                  checked={acceptTerms}
                  onChange={(e) => setAcceptTerms(e.target.checked)}
                  className="w-4 h-4 text-orange-600 bg-gray-100 border-gray-300 rounded focus:ring-orange-500 mt-0.5"
                />
                <label className="text-sm text-gray-600">
                  I agree to the{' '}
                  <a href="#" className="text-orange-600 hover:underline">
                    Terms of Service
                  </a>{' '}
                  and{' '}
                  <a href="#" className="text-orange-600 hover:underline">
                    Privacy Policy
                  </a>
                </label>
              </div>

              <div className="flex items-start gap-3">
                <input
                  type="checkbox"
                  checked={marketingConsent}
                  onChange={(e) => setMarketingConsent(e.target.checked)}
                  className="w-4 h-4 text-orange-600 bg-gray-100 border-gray-300 rounded focus:ring-orange-500 mt-0.5"
                />
                <label className="text-sm text-gray-600">
                  I would like to receive marketing emails about new products and offers (optional)
                </label>
              </div>
            </div>

            {submitError && (
              <div className="p-4 bg-red-50 border border-red-200 rounded-lg">
                <div className="flex items-center gap-2">
                  <XCircle className="w-5 h-5 text-red-600" />
                  <p className="text-sm text-red-800">{submitError}</p>
                </div>
              </div>
            )}

            <div className="flex gap-3">
              <button
                onClick={prevStep}
                disabled={isLoading}
                className="flex-1 border border-gray-300 text-gray-700 py-3 rounded-lg font-medium hover:bg-gray-50 disabled:opacity-50 disabled:cursor-not-allowed flex items-center justify-center gap-2 transition-colors"
              >
                <ArrowLeft className="w-4 h-4" />
                Back
              </button>
              <motion.button
                onClick={handleRegister}
                disabled={!acceptTerms || isLoading}
                className="flex-1 bg-gradient-to-r from-orange-500 to-amber-500 text-white py-4 px-6 rounded-xl font-semibold shadow-lg hover:shadow-xl transition-all duration-300 hover:from-orange-600 hover:to-amber-600 disabled:opacity-50 disabled:cursor-not-allowed flex items-center justify-center gap-3 text-base relative overflow-hidden group"
                whileHover={{ scale: isLoading ? 1 : 1.02, y: isLoading ? 0 : -1 }}
                whileTap={{ scale: isLoading ? 1 : 0.98 }}
                initial={{ opacity: 0, y: 20 }}
                animate={{ opacity: 1, y: 0 }}
                transition={{ duration: 0.3, delay: 0.3 }}
              >
                <motion.div
                  className="absolute inset-0 bg-gradient-to-r from-amber-400 to-orange-400 opacity-0 group-hover:opacity-20 transition-opacity duration-300"
                  initial={{ x: '-100%' }}
                  whileHover={{ x: '100%' }}
                  transition={{ duration: 0.6 }}
                />
                {isLoading ? (
                  <motion.div
                    className="flex items-center gap-3"
                    initial={{ opacity: 0 }}
                    animate={{ opacity: 1 }}
                    transition={{ duration: 0.3 }}
                  >
                    <div className="w-5 h-5 border-2 border-white border-t-transparent rounded-full animate-spin" />
                    Creating Account...
                  </motion.div>
                ) : (
                  <motion.div
                    className="flex items-center gap-3"
                    initial={{ opacity: 0 }}
                    animate={{ opacity: 1 }}
                    transition={{ duration: 0.3 }}
                  >
                    Complete Registration
                    <CheckCircle className="w-5 h-5" />
                  </motion.div>
                )}
              </motion.button>
            </div>
          </motion.div>
        );

      default:
        return null;
    }
  };

  return (
    <div className="min-h-screen bg-gradient-to-br from-orange-50 via-red-50 to-pink-50 flex items-center justify-center p-4 sm:p-6 lg:p-8">
      <div className="w-full max-w-md mx-auto">
        {/* Logo */}
        <motion.div 
          className="text-center mb-8"
          whileHover={{ scale: 1.05 }}
          transition={{ type: "spring", stiffness: 300, damping: 30 }}
        >
          <Logo className="h-20 w-auto" />
        </motion.div>

        {/* Progress Bar */}
        <div className="mb-8">
          <div className="flex justify-between text-xs text-gray-500 mb-2">
            <span>Step {step} of 3</span>
            <span>{Math.round((step / 3) * 100)}% complete</span>
          </div>
          <div className="w-full bg-gray-200 rounded-full h-2 overflow-hidden">
            <motion.div
              className="bg-gradient-to-r from-orange-500 to-red-500 h-2 rounded-full"
              initial={{ width: 0 }}
              animate={{ width: `${(step / 3) * 100}%` }}
              transition={{ duration: 0.3 }}
            />
          </div>
        </div>

        {/* Step Content */}
        <div className="bg-white rounded-2xl shadow-xl p-8 border border-gray-100">
          <AnimatePresence mode="wait">
            {renderStep()}
          </AnimatePresence>
        </div>

        {/* Footer */}
        <div className="text-center mt-6 space-y-2">
          <p className="text-sm text-gray-600">
            Already have an account?{' '}
            <Link href="/auth/login" className="text-orange-600 hover:text-orange-700 font-medium">
              Sign in
            </Link>
          </p>
          <p className="text-xs text-gray-500">
            Are you a business?{' '}
            <Link href="/auth/register/business" className="text-orange-600 hover:text-orange-700 font-medium">
              Register as Business
            </Link>
          </p>
        </div>
      </div>
    </div>
  );
}<|MERGE_RESOLUTION|>--- conflicted
+++ resolved
@@ -753,7 +753,7 @@
       case 3:
         return (
           <motion.div
-            key="step3"
+            key="step2"
             variants={stepVariants}
             initial="hidden"
             animate="visible"
@@ -761,14 +761,56 @@
             className="text-center space-y-6"
           >
             <div className="text-center space-y-2">
-<<<<<<< HEAD
+              <h2 className="text-2xl font-bold text-gray-900">Address Information</h2>
+              <p className="text-gray-600">Help us serve you better with delivery preferences</p>
+            </div>
               <h2 className="text-2xl font-bold text-gray-900">Preferences</h2>
               <p className="text-gray-600">Tell us about your interests and location</p>
-=======
-              <h2 className="text-2xl font-bold text-gray-900">Address Information</h2>
-              <p className="text-gray-600">Help us serve you better with delivery preferences</p>
->>>>>>> 2c67d2bc
-            </div>
+            </div>
+
+            <div className="space-y-6">
+              <div>
+                <label className="block text-sm font-medium text-gray-700 mb-3">
+                  What are you interested in? (Optional)
+                </label>
+                <div className="grid grid-cols-2 gap-3">
+                  {USER_INTERESTS.map((interest) => {
+                    const IconComponent = interest.icon;
+                    return (
+                      <button
+                        key={interest.id}
+                        onClick={() => toggleInterest(interest.id)}
+                        className={`p-3 border-2 rounded-lg text-left transition-all hover:shadow-md ${
+                          registrationData.interests.includes(interest.id)
+                            ? 'border-orange-500 bg-orange-50 shadow-md'
+                            : 'border-gray-200 hover:border-orange-300'
+                        }`}
+                      >
+                        <div className="flex items-center gap-2 mb-1">
+                          <div className={`p-1.5 rounded-lg ${
+                            registrationData.interests.includes(interest.id)
+                              ? 'bg-orange-100 text-orange-600'
+                              : 'bg-gray-100 text-gray-600'
+                          }`}>
+                            <IconComponent className="w-4 h-4" />
+                          </div>
+                          <span className="font-medium text-gray-900 text-sm">{interest.label}</span>
+                        </div>
+                      </button>
+                    );
+                  })}
+                </div>
+              </div>
+
+              <div className="bg-gradient-to-r from-orange-50 to-red-50 p-4 rounded-lg border border-orange-200">
+                <div className="flex items-center gap-2 mb-2">
+                  <div className="w-2 h-2 bg-orange-500 rounded-full"></div>
+                  <span className="text-sm font-medium text-orange-800">Optional Information</span>
+                </div>
+                <p className="text-xs text-orange-600">
+                  You can skip this information and add it later in your profile.
+                </p>
+              </div>
 
             <div className="space-y-4">
               <div>
@@ -811,6 +853,35 @@
                     onChange={(e) => handleInputChange('state', e.target.value)}
                     className="w-full px-4 py-3 border border-gray-300 rounded-lg focus:ring-2 focus:ring-orange-500 focus:border-transparent bg-white text-gray-900 placeholder-gray-500 shadow-sm"
                     placeholder="Your state"
+                  />
+                </div>
+              </div>
+
+              <div>
+                <label className="block text-sm font-medium text-gray-700 mb-2">
+                  PIN Code (Optional)
+                </label>
+                <input
+                  type="text"
+                  value={registrationData.pinCode || ''}
+                  onChange={(e) => handleInputChange('pinCode', e.target.value)}
+                  className="w-full px-4 py-3 border border-gray-300 rounded-lg focus:ring-2 focus:ring-orange-500 focus:border-transparent bg-white text-gray-900 placeholder-gray-500 shadow-sm"
+                  placeholder="6-digit PIN code"
+                  maxLength={6}
+                />
+              </div>
+            </div>
+                <div>
+                  <label className="block text-sm font-medium text-gray-700 mb-2">
+                    PIN Code (Optional)
+                  </label>
+                  <input
+                    type="text"
+                    value={registrationData.pinCode || ''}
+                    onChange={(e) => handleInputChange('pinCode', e.target.value)}
+                    className="w-full px-4 py-3 border border-gray-300 rounded-lg focus:ring-2 focus:ring-orange-500 focus:border-transparent bg-white text-gray-900 placeholder-gray-500 shadow-sm"
+                    placeholder="6-digit PIN code"
+                    maxLength={6}
                   />
                 </div>
               </div>
@@ -835,7 +906,6 @@
           </motion.div>
         );
 
-<<<<<<< HEAD
       case 3:
         return (
           <motion.div
@@ -851,6 +921,93 @@
               <p className="text-gray-600">Please review and accept our terms to continue</p>
             </div>
 
+            <div className="flex gap-3">
+              <button
+                onClick={prevStep}
+                className="flex-1 border border-gray-300 text-gray-700 py-3 rounded-lg font-medium hover:bg-gray-50 flex items-center justify-center gap-2 transition-colors"
+              >
+                <ArrowLeft className="w-4 h-4" />
+                Back
+              </button>
+              <button
+                onClick={nextStep}
+                className="flex-1 bg-orange-600 text-white py-3 rounded-lg font-medium hover:bg-orange-700 flex items-center justify-center gap-2 transition-colors"
+              >
+                Continue
+                <ArrowRight className="w-4 h-4" />
+              </button>
+            </div>
+          </motion.div>
+        );
+
+      case 4:
+        return (
+          <motion.div
+            key="step4"
+            variants={stepVariants}
+            initial="hidden"
+            animate="visible"
+            exit="exit"
+            className="space-y-6"
+          >
+            <div className="text-center space-y-2">
+              <h2 className="text-2xl font-bold text-gray-900">Review & Complete</h2>
+              <p className="text-gray-600">Please review your information and accept our terms</p>
+            </div>
+
+            <div className="bg-gray-50 rounded-lg p-6 space-y-4">
+              <div className="flex justify-between items-center">
+                <span className="text-gray-600">Name:</span>
+                <span className="font-medium">{registrationData.firstName} {registrationData.lastName}</span>
+              </div>
+              <div className="flex justify-between items-center">
+                <span className="text-gray-600">Email:</span>
+                <span className="font-medium">{registrationData.email}</span>
+              </div>
+              <div className="flex justify-between items-center">
+                <span className="text-gray-600">Phone:</span>
+                <span className="font-medium">{registrationData.phone}</span>
+              </div>
+              {registrationData.address && (
+                <div className="flex justify-between items-start">
+                  <span className="text-gray-600">Address:</span>
+                  <span className="font-medium text-right max-w-xs">{registrationData.address}</span>
+                </div>
+              )}
+            </div>
+
+            <div className="space-y-3">
+              <div className="flex items-start gap-3">
+                <input
+                  type="checkbox"
+                  checked={acceptTerms}
+                  onChange={(e) => setAcceptTerms(e.target.checked)}
+                  className="w-4 h-4 text-orange-600 bg-gray-100 border-gray-300 rounded focus:ring-orange-500 mt-0.5"
+                />
+                <label className="text-sm text-gray-600">
+                  I agree to the{' '}
+                  <a href="#" className="text-orange-600 hover:underline">
+                    Terms of Service
+                  </a>{' '}
+                  and{' '}
+                  <a href="#" className="text-orange-600 hover:underline">
+                    Privacy Policy
+                  </a>
+                </label>
+              </div>
+
+              <div className="flex items-start gap-3">
+                <input
+                  type="checkbox"
+                  checked={marketingConsent}
+                  onChange={(e) => setMarketingConsent(e.target.checked)}
+                  className="w-4 h-4 text-orange-600 bg-gray-100 border-gray-300 rounded focus:ring-orange-500 mt-0.5"
+                />
+                <label className="text-sm text-gray-600">
+                  I would like to receive marketing emails about new products and offers (optional)
+                </label>
+              </div>
+            </div>
             <div className="space-y-6">
               <div className="bg-gray-50 p-6 rounded-lg border">
                 <div className="space-y-4">
@@ -907,110 +1064,7 @@
                 <p className="text-xs text-green-700">
                   Your account will be created and you'll be taken to the onboarding process.
                 </p>
-=======
-              <div>
-                <label className="block text-sm font-medium text-gray-700 mb-2">
-                  PIN Code (Optional)
-                </label>
-                <input
-                  type="text"
-                  value={registrationData.pinCode || ''}
-                  onChange={(e) => handleInputChange('pinCode', e.target.value)}
-                  className="w-full px-4 py-3 border border-gray-300 rounded-lg focus:ring-2 focus:ring-orange-500 focus:border-transparent bg-white text-gray-900 placeholder-gray-500 shadow-sm"
-                  placeholder="6-digit PIN code"
-                  maxLength={6}
-                />
->>>>>>> 2c67d2bc
-              </div>
-            </div>
-
-            <div className="flex gap-3">
-              <button
-                onClick={prevStep}
-                className="flex-1 border border-gray-300 text-gray-700 py-3 rounded-lg font-medium hover:bg-gray-50 flex items-center justify-center gap-2 transition-colors"
-              >
-                <ArrowLeft className="w-4 h-4" />
-                Back
-              </button>
-              <button
-                onClick={nextStep}
-                className="flex-1 bg-orange-600 text-white py-3 rounded-lg font-medium hover:bg-orange-700 flex items-center justify-center gap-2 transition-colors"
-              >
-                Continue
-                <ArrowRight className="w-4 h-4" />
-              </button>
-            </div>
-          </motion.div>
-        );
-
-      case 4:
-        return (
-          <motion.div
-            key="step4"
-            variants={stepVariants}
-            initial="hidden"
-            animate="visible"
-            exit="exit"
-            className="space-y-6"
-          >
-            <div className="text-center space-y-2">
-              <h2 className="text-2xl font-bold text-gray-900">Review & Complete</h2>
-              <p className="text-gray-600">Please review your information and accept our terms</p>
-            </div>
-
-            <div className="bg-gray-50 rounded-lg p-6 space-y-4">
-              <div className="flex justify-between items-center">
-                <span className="text-gray-600">Name:</span>
-                <span className="font-medium">{registrationData.firstName} {registrationData.lastName}</span>
-              </div>
-              <div className="flex justify-between items-center">
-                <span className="text-gray-600">Email:</span>
-                <span className="font-medium">{registrationData.email}</span>
-              </div>
-              <div className="flex justify-between items-center">
-                <span className="text-gray-600">Phone:</span>
-                <span className="font-medium">{registrationData.phone}</span>
-              </div>
-              {registrationData.address && (
-                <div className="flex justify-between items-start">
-                  <span className="text-gray-600">Address:</span>
-                  <span className="font-medium text-right max-w-xs">{registrationData.address}</span>
-                </div>
-              )}
-            </div>
-
-            <div className="space-y-3">
-              <div className="flex items-start gap-3">
-                <input
-                  type="checkbox"
-                  checked={acceptTerms}
-                  onChange={(e) => setAcceptTerms(e.target.checked)}
-                  className="w-4 h-4 text-orange-600 bg-gray-100 border-gray-300 rounded focus:ring-orange-500 mt-0.5"
-                />
-                <label className="text-sm text-gray-600">
-                  I agree to the{' '}
-                  <a href="#" className="text-orange-600 hover:underline">
-                    Terms of Service
-                  </a>{' '}
-                  and{' '}
-                  <a href="#" className="text-orange-600 hover:underline">
-                    Privacy Policy
-                  </a>
-                </label>
-              </div>
-
-              <div className="flex items-start gap-3">
-                <input
-                  type="checkbox"
-                  checked={marketingConsent}
-                  onChange={(e) => setMarketingConsent(e.target.checked)}
-                  className="w-4 h-4 text-orange-600 bg-gray-100 border-gray-300 rounded focus:ring-orange-500 mt-0.5"
-                />
-                <label className="text-sm text-gray-600">
-                  I would like to receive marketing emails about new products and offers (optional)
-                </label>
-              </div>
-            </div>
+              </div>
 
             {submitError && (
               <div className="p-4 bg-red-50 border border-red-200 rounded-lg">
@@ -1068,6 +1122,39 @@
                   </motion.div>
                 )}
               </motion.button>
+                  </>
+                ) : (
+                  <>
+                    Create Account
+                    <CheckCircle className="w-4 h-4" />
+                  </>
+                )}
+              </button>
+            </div>
+          </motion.div>
+        );
+
+      case 4:
+        return (
+          <motion.div
+            key="step4"
+            variants={stepVariants}
+            initial="hidden"
+            animate="visible"
+            exit="exit"
+            className="text-center space-y-6"
+          >
+            <div className="w-16 h-16 bg-green-100 rounded-full flex items-center justify-center mx-auto">
+              <CheckCircle className="w-8 h-8 text-green-600" />
+            </div>
+            <div className="space-y-2">
+              <h2 className="text-2xl font-bold text-gray-900">Account Created Successfully!</h2>
+              <p className="text-gray-600">Welcome to Vikareta! Let's complete your profile setup.</p>
+            </div>
+            <div className="bg-orange-50 p-4 rounded-lg">
+              <p className="text-sm text-orange-800">
+                Redirecting you to complete your profile setup...
+              </p>
             </div>
           </motion.div>
         );
